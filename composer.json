{
    "name": "simplesamlphp/simplesamlphp-module-webauthn",
    "description": "A PHP implementation of a FIDO2 / WebAuthn authentication agent",
    "type": "simplesamlphp-module",
    "keywords": [ "idp", "fido2", "webauthn", "2fa" ],
    "license": "LGPL-2.1-or-later",
    "authors": [
        {
            "name": "Stefan Winter",
            "email": "stefan.winter@restena.lu"
        }
    ],
    "autoload": {
        "psr-4": {
            "SimpleSAML\\Module\\webauthn\\": "src/"
        }
    },
    "require": {
<<<<<<< HEAD
        "php": "^8.0",
=======
        "php": "^8.1",
>>>>>>> 43bfa653
        "ext-date": "*",
        "ext-hash": "*",
        "ext-openssl": "*",
        "ext-pdo": "*",
<<<<<<< HEAD
        "simplesamlphp/assert": "^1.0.4",
        "simplesamlphp/simplesamlphp": "^2.1.0",
        "spomky-labs/cbor-php": "^3.0",
        "symfony/http-foundation": "^6.0",
=======
        "simplesamlphp/assert": "^0.8.0 || ^1.0.0",
        "simplesamlphp/simplesamlphp": "^2.0.0",
        "spomky-labs/cbor-php": "^2.1 || ^3.0",
        "spomky-labs/pki-framework": "^1.0",
        "symfony/http-foundation": "^5.4 || ^6.0",
>>>>>>> 43bfa653
        "web-auth/cose-lib": "^3.3 || ^4.0"
    },
    "require-dev": {
        "simplesamlphp/simplesamlphp-test-framework": "^1.5.5"
    },
    "config": {
        "allow-plugins": {
            "composer/package-versions-deprecated": true,
            "simplesamlphp/composer-module-installer": true
        }
    }
}<|MERGE_RESOLUTION|>--- conflicted
+++ resolved
@@ -16,27 +16,16 @@
         }
     },
     "require": {
-<<<<<<< HEAD
-        "php": "^8.0",
-=======
         "php": "^8.1",
->>>>>>> 43bfa653
         "ext-date": "*",
         "ext-hash": "*",
         "ext-openssl": "*",
         "ext-pdo": "*",
-<<<<<<< HEAD
-        "simplesamlphp/assert": "^1.0.4",
-        "simplesamlphp/simplesamlphp": "^2.1.0",
-        "spomky-labs/cbor-php": "^3.0",
-        "symfony/http-foundation": "^6.0",
-=======
         "simplesamlphp/assert": "^0.8.0 || ^1.0.0",
         "simplesamlphp/simplesamlphp": "^2.0.0",
         "spomky-labs/cbor-php": "^2.1 || ^3.0",
         "spomky-labs/pki-framework": "^1.0",
         "symfony/http-foundation": "^5.4 || ^6.0",
->>>>>>> 43bfa653
         "web-auth/cose-lib": "^3.3 || ^4.0"
     },
     "require-dev": {
