--- conflicted
+++ resolved
@@ -94,17 +94,8 @@
     {
         $st = $this->db->read('SELECT COUNT(*) FROM userstatus WHERE user_id = :userId', ['userId' => $userId]);
 
-<<<<<<< HEAD
-        if ($st === false) {
-            return false;
-        }
-
         $c = $st->fetchColumn();
         if ($c == 0) {
-=======
-        $rowCount = $st->rowCount();
-        if ($rowCount === 0) {
->>>>>>> 84933093
             Logger::debug('User does not exist in DB, returning desired default.');
             return $defaultIfNx;
         } else {
@@ -138,17 +129,8 @@
             ['credentialId' => $credIdHex]
         );
 
-<<<<<<< HEAD
-        if ($st === false) {
-            return false;
-        }
-
         $rowCount = $st->fetchColumn();
         if (!$rowCount) {
-=======
-        $rowCount = $st->rowCount();
-        if ($rowCount === 0) {
->>>>>>> 84933093
             Logger::debug('Credential does not exist yet.');
             return false;
         } else {
