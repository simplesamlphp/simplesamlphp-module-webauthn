--- conflicted
+++ resolved
@@ -18,14 +18,10 @@
 }
 
 img.factorlogo {
-<<<<<<< HEAD
     height: 2em;
     padding: 2px;
-=======
-  height: 2em;
->>>>>>> 9b947fcc
 }
 
 span#tokencaption {
-  font-weight: bold;
+    font-weight: bold;
 }