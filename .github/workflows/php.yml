---

name: CI

on:  # yamllint disable-line rule:truthy
  push:
    branches: ['**']
    paths-ignore:
      - '**.md'
  pull_request:
    branches: [master, release-*]
    paths-ignore:
      - '**.md'
  workflow_dispatch:

jobs:
  phplinter:
    name: 'PHP-Linter'
    strategy:
      fail-fast: false
      matrix:
        php-version: ['8.2', '8.3', '8.4', '8.5']

    uses: simplesamlphp/simplesamlphp-test-framework/.github/workflows/reusable_phplinter.yml@v1.10.3
    with:
      php-version: ${{ matrix.php-version }}

  linter:
    name: 'Linter'
    strategy:
      fail-fast: false

    uses: simplesamlphp/simplesamlphp-test-framework/.github/workflows/reusable_linter.yml@v1.10.3
    with:
      enable_eslinter: true
      enable_jsonlinter: true
      enable_stylelinter: true
      enable_yamllinter: true

  unit-tests-linux:
    name: "Unit tests, PHP ${{ matrix.php-versions }}, ${{ matrix.operating-system }}"
    runs-on: ${{ matrix.operating-system }}
    needs: [phplinter, linter]
    strategy:
      fail-fast: false
      matrix:
        operating-system: [ubuntu-latest]
        php-versions: ['8.2', '8.3', '8.4', '8.5']

    steps:
      - name: Setup PHP, with composer and extensions
        # https://github.com/shivammathur/setup-php
        uses: shivammathur/setup-php@v2
        with:
          php-version: ${{ matrix.php-versions }}
          extensions: ctype, date, dom, fileinfo, filter, hash, intl, mbstring, openssl, pdo, pcre, spl, xml
          tools: composer
          ini-values: error_reporting=E_ALL
          coverage: pcov

      - name: Setup problem matchers for PHP
        run: echo "::add-matcher::${{ runner.tool_cache }}/php.json"

      - name: Setup problem matchers for PHPUnit
        run: echo "::add-matcher::${{ runner.tool_cache }}/phpunit.json"

      - name: Set git to use LF
        run: |
          git config --global core.autocrlf false
          git config --global core.eol lf

      - uses: actions/checkout@v5

      - name: Get composer cache directory
        run: echo COMPOSER_CACHE="$(composer config cache-files-dir)" >> "$GITHUB_ENV"

      - name: Cache composer dependencies
        uses: actions/cache@v4
        with:
          path: $COMPOSER_CACHE
          key: ${{ runner.os }}-composer-${{ hashFiles('**/composer.lock') }}
          restore-keys: ${{ runner.os }}-composer-

      - name: Install Composer dependencies
        run: composer install --no-progress --prefer-dist --optimize-autoloader

      - name: Run unit tests with coverage
        if: ${{ matrix.php-versions == '8.5' }}
        run: vendor/bin/phpunit

      - name: Run unit tests (no coverage)
        if: ${{ matrix.php-versions != '8.5' }}
        run: vendor/bin/phpunit --no-coverage

      - name: Save coverage data
<<<<<<< HEAD
        if: ${{ matrix.php-versions == '8.4' }}
        uses: actions/upload-artifact@v5
=======
        if: ${{ matrix.php-versions == '8.5' }}
        uses: actions/upload-artifact@v4
>>>>>>> 562c72fa
        with:
          name: coverage-data
          path: ${{ github.workspace }}/build

  unit-tests-windows:
    name: "Unit tests, PHP ${{ matrix.php-versions }}, ${{ matrix.operating-system }}"
    runs-on: ${{ matrix.operating-system }}
    needs: [phplinter, linter]
    strategy:
      fail-fast: true
      matrix:
        operating-system: [windows-latest]
        php-versions: ['8.2', '8.3', '8.4', '8.5']

    steps:
      - name: Setup PHP, with composer and extensions
        # https://github.com/shivammathur/setup-php
        uses: shivammathur/setup-php@v2
        with:
          php-version: ${{ matrix.php-versions }}
          extensions: ctype, date, dom, fileinfo, filter, hash, intl, mbstring, openssl, pdo, pcre, spl, xml, zip
          tools: composer
          ini-values: error_reporting=E_ALL
          coverage: none

      - name: Setup problem matchers for PHP
        run: echo "::add-matcher::${{ runner.tool_cache }}/php.json"

      - name: Setup problem matchers for PHPUnit
        run: echo "::add-matcher::${{ runner.tool_cache }}/phpunit.json"

      - name: Set git to use LF
        run: |
          git config --global core.autocrlf false
          git config --global core.eol lf

      - uses: actions/checkout@v5

      - name: Get composer cache directory
        run: echo COMPOSER_CACHE="$(composer config cache-files-dir)" >> "$env:GITHUB_ENV"

      - name: Cache composer dependencies
        uses: actions/cache@v4
        with:
          path: $COMPOSER_CACHE
          key: ${{ runner.os }}-composer-${{ hashFiles('**/composer.lock') }}
          restore-keys: ${{ runner.os }}-composer-

      - name: Install Composer dependencies
        run: composer install --no-progress --prefer-dist --optimize-autoloader

      - name: Run unit tests
        run: vendor/bin/phpunit --no-coverage

  quality:
    name: Quality control
    runs-on: [ubuntu-latest]
    needs: [unit-tests-linux]

    steps:
      - name: Setup PHP, with composer and extensions
        id: setup-php
        # https://github.com/shivammathur/setup-php
        uses: shivammathur/setup-php@v2
        with:
          # Should be the higest supported version, so we can use the newest tools
          php-version: '8.5'
          tools: composer, composer-require-checker, composer-unused
          extensions: ctype, date, dom, fileinfo, filter, hash, intl, mbstring, opcache, openssl, pcre, spl, xml

      - name: Setup problem matchers for PHP
        run: echo "::add-matcher::${{ runner.tool_cache }}/php.json"

      - uses: actions/checkout@v5

      - name: Get composer cache directory
        run: echo COMPOSER_CACHE="$(composer config cache-files-dir)" >> "$GITHUB_ENV"

      - name: Cache composer dependencies
        uses: actions/cache@v4
        with:
          path: $COMPOSER_CACHE
          key: ${{ runner.os }}-composer-${{ hashFiles('**/composer.lock') }}
          restore-keys: ${{ runner.os }}-composer-

      - name: Validate composer.json and composer.lock
        run: composer validate

      - name: Install Composer dependencies
        run: composer install --no-progress --prefer-dist --optimize-autoloader

      - name: Check code for hard dependencies missing in composer.json
        run: composer-require-checker check --config-file=tools/composer-require-checker.json composer.json

      - name: Check code for unused dependencies in composer.json
        run: composer-unused

      - name: PHP Code Sniffer
        run: vendor/bin/phpcs

      - name: PHPStan
        run: |
          vendor/bin/phpstan analyze -c phpstan.neon --debug

      - name: PHPStan (testsuite)
        run: |
          vendor/bin/phpstan analyze -c phpstan-dev.neon --debug

  security:
    name: Security checks
    runs-on: [ubuntu-latest]
    needs: [unit-tests-linux]
    steps:
      - name: Setup PHP, with composer and extensions
        # https://github.com/shivammathur/setup-php
        uses: shivammathur/setup-php@v2
        with:
          # Should be the lowest supported version
          php-version: '8.2'
          extensions: ctype, date, dom, fileinfo, filter, hash, intl, mbstring, openssl, pcre, spl, xml
          tools: composer
          coverage: none

      - name: Setup problem matchers for PHP
        run: echo "::add-matcher::${{ runner.tool_cache }}/php.json"

      - uses: actions/checkout@v5

      - name: Get composer cache directory
        run: echo COMPOSER_CACHE="$(composer config cache-files-dir)" >> "$GITHUB_ENV"

      - name: Cache composer dependencies
        uses: actions/cache@v4
        with:
          path: $COMPOSER_CACHE
          key: ${{ runner.os }}-composer-${{ hashFiles('**/composer.lock') }}
          restore-keys: ${{ runner.os }}-composer-

      - name: Install Composer dependencies
        run: composer install --no-progress --prefer-dist --optimize-autoloader

      - name: Security check for locked dependencies
        run: composer audit

      - name: Update Composer dependencies
        run: composer update --no-progress --prefer-dist --optimize-autoloader

      - name: Security check for updated dependencies
        run: composer audit

  coverage:
    name: Code coverage
    runs-on: [ubuntu-latest]
    needs: [unit-tests-linux]
    steps:
      - uses: actions/checkout@v5

      - uses: actions/download-artifact@v6
        with:
          name: coverage-data
          path: ${{ github.workspace }}/build

      - name: Codecov
        uses: codecov/codecov-action@v5
        with:
          token: ${{ secrets.CODECOV_TOKEN }}
          fail_ci_if_error: true
          verbose: true

  cleanup:
    name: Cleanup artifacts
    needs: [unit-tests-linux, coverage]
    runs-on: [ubuntu-latest]
    if: |
      always() &&
      needs.coverage.result == 'success' ||
      (needs.unit-tests-linux.result == 'success' && needs.coverage.result == 'skipped')

    steps:
      - uses: geekyeggo/delete-artifact@v5
        with:
          name: coverage-data<|MERGE_RESOLUTION|>--- conflicted
+++ resolved
@@ -93,13 +93,8 @@
         run: vendor/bin/phpunit --no-coverage
 
       - name: Save coverage data
-<<<<<<< HEAD
-        if: ${{ matrix.php-versions == '8.4' }}
+        if: ${{ matrix.php-versions == '8.5' }}
         uses: actions/upload-artifact@v5
-=======
-        if: ${{ matrix.php-versions == '8.5' }}
-        uses: actions/upload-artifact@v4
->>>>>>> 562c72fa
         with:
           name: coverage-data
           path: ${{ github.workspace }}/build
