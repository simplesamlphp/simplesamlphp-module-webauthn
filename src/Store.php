--- conflicted
+++ resolved
@@ -84,10 +84,7 @@
         string $credential,
         int $algo,
         int $presenceLevel,
-<<<<<<< HEAD
-=======
         int $isResidentKey,
->>>>>>> 510b425d
         int $signCounter,
         string $friendlyName,
         string $hashedId
