<?php

namespace SimpleSAML\Module\webauthn\Controller;

use Exception;
use SimpleSAML\Auth;
use SimpleSAML\Configuration;
use SimpleSAML\HTTP\RunnableResponse;
use SimpleSAML\Logger;
use SimpleSAML\Metadata\MetaDataStorageHandler;
use SimpleSAML\Module;
use SimpleSAML\Module\webauthn\WebAuthn\StateData;
use SimpleSAML\Module\webauthn\WebAuthn\StaticProcessHelper;
use SimpleSAML\Module\webauthn\Store;
use SimpleSAML\Session;
use SimpleSAML\Utils;
use SimpleSAML\XHTML\Template;
use Symfony\Component\HttpFoundation\Request;

/**
 * Controller class for the webauthn module.
 *
 * This class serves the different views available in the module.
 *
 * @package SimpleSAML\Module\webauthn
 */
class Registration
{
    /** @var \SimpleSAML\Configuration */
    protected Configuration $config;

    /** @var \SimpleSAML\Session */
    protected Session $session;

    /**
     * @var \SimpleSAML\Auth\State|string
     * @psalm-var \SimpleSAML\Auth\State|class-string
     */
    protected $authState = Auth\State::class;

    /**
     * @var \SimpleSAML\Auth\Simple|string
     * @psalm-var \SimpleSAML\Auth\Simple|class-string
     */
    protected $authSimple = Auth\Simple::class;

    /**
     * @var \SimpleSAML\Logger|string
     * @psalm-var \SimpleSAML\Logger|class-string
     */
    protected $logger = Logger::class;


    /**
     * Controller constructor.
     *
     * It initializes the global configuration and session for the controllers implemented here.
     *
     * @param \SimpleSAML\Configuration              $config The configuration to use by the controllers.
     * @param \SimpleSAML\Session                    $session The session to use by the controllers.
     *
     * @throws \Exception
     */
    public function __construct(
        Configuration $config,
        Session $session
    ) {
        $this->config = $config;
        $this->session = $session;
    }


    /**
     * Inject the \SimpleSAML\Auth\State dependency.
     *
     * @param \SimpleSAML\Auth\State $authState
     */
    public function setAuthState(Auth\State $authState): void
    {
        $this->authState = $authState;
    }


    /**
     * Inject the \SimpleSAML\Auth\Simple dependency.
     *
     * @param \SimpleSAML\Auth\Simple $authSimple
     */
    public function setAuthSimple(Auth\Simple $authSimple): void
    {
        $this->authSimple = $authSimple;
    }


    /**
     * Inject the \SimpleSAML\Logger dependency.
     *
     * @param \SimpleSAML\Logger $logger
     */
    public function setLogger(Logger $logger): void
    {
        $this->logger = $logger;
    }


    /**
     * @param \Symfony\Component\HttpFoundation\Request $request
     * @return \SimpleSAML\HTTP\RunnableResponse  A Symfony Response-object.
     */
    public function main(/** @scrutinizer ignore-unused */ Request $request): RunnableResponse
    {
        $moduleConfig = Configuration::getOptionalConfig('module_webauthn.php');
        $registrationAuthSource = $moduleConfig->getOptionalString('registration_auth_source', 'default-sp');

        /** @psalm-var class-string $authSimple */
        $authSimple = $this->authSimple;
        $as = new $authSimple($registrationAuthSource);
        $as->requireAuth();
        $attrs = $as->getAttributes();

        $state = [];
        $state['Attributes'] = $attrs;

        $stateData = new StateData();
        $stateData->requestTokenModel = $moduleConfig->getOptionalBoolean('request_tokenmodel', false);
        try {
            $stateData->store = Store::parseStoreConfig($moduleConfig->getArray('store'));
        } catch (Exception $e) {
            $this->logger::error(
                'webauthn: Could not create storage: ' . $e->getMessage()
            );
        }

        $stateData->scope = $moduleConfig->getOptionalString('scope', null);
<<<<<<< HEAD
        $baseurl = Utils\HTTP::getSelfHost();
=======
        $httpUtils = new Utils\HTTP();
        $baseurl = $httpUtils->getSelfHost();
>>>>>>> 72588bb3
        $hostname = parse_url($baseurl, PHP_URL_HOST);
        if ($hostname !== null) {
            $stateData->derivedScope = $hostname;
        }
        $stateData->usernameAttrib = $moduleConfig->getString('attrib_username');
        $stateData->displaynameAttrib = $moduleConfig->getString('attrib_displayname');
        $state['InRegistration'] = true;

        StaticProcessHelper::prepareState($stateData, $state);

        $metadataHandler = MetaDataStorageHandler::getMetadataHandler();
        $metadata = $metadataHandler->getMetaDataCurrent('saml20-idp-hosted');
        $state['Source'] = $metadata;
        $state['IdPMetadata'] = $metadata;
        $state['Registration'] = true;
        $state['FIDO2WantsRegister'] = true;

        return new RunnableResponse([StaticProcessHelper::class, 'saveStateAndRedirect'], [&$state]);
    }
}<|MERGE_RESOLUTION|>--- conflicted
+++ resolved
@@ -132,12 +132,8 @@
         }
 
         $stateData->scope = $moduleConfig->getOptionalString('scope', null);
-<<<<<<< HEAD
-        $baseurl = Utils\HTTP::getSelfHost();
-=======
         $httpUtils = new Utils\HTTP();
         $baseurl = $httpUtils->getSelfHost();
->>>>>>> 72588bb3
         $hostname = parse_url($baseurl, PHP_URL_HOST);
         if ($hostname !== null) {
             $stateData->derivedScope = $hostname;
